--- conflicted
+++ resolved
@@ -229,7 +229,6 @@
     <string name="delete_voices_files">Delete voices files</string>
     <string name="dont_ask_voices">Don\'t ask again</string>
     <string name="voices_reinit_done">Voice files have been deleted</string>
-<<<<<<< HEAD
     <string name="do_not_close_app">Do not close the app</string>
     <string name="migration_error">Migration error</string>
     <string name="discord_link" translatable="false">https://discord.gg/zgkbMn6mYC</string>
@@ -247,7 +246,6 @@
     <string name="undo_to_restore">Undo to restore your previous data</string>
     <string name="changes_undone">Changes were undone successfully</string>
     <string name="app_closed_data_recovered">The app was closed during the restore process and an error occurred, your previous data was recovered</string>
-=======
     <string name="tap_to_reveal_choices">Tap to reveal choices</string>
     <string name="tap_to_reveal_choices_summary">Hide multiple choice options until you tap the screen</string>
     <string name="give_hiragana_reading_hint">Give hiragana reading</string>
@@ -255,5 +253,4 @@
     <string name="give_word_or_kanji_hint">Give word or kanji</string>
     <string name="translate_to_japanese_hint">Translate to Japanese</string>
     <string name="translate_to_english_hint">Translate to English</string>
->>>>>>> f3270ab8
 </resources>