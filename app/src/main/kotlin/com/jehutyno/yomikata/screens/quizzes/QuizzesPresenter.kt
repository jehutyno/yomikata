package com.jehutyno.yomikata.screens.quizzes

import android.content.Context
import android.util.Log
import androidx.lifecycle.LiveData
import androidx.lifecycle.MutableLiveData
import androidx.lifecycle.asLiveData
import androidx.lifecycle.distinctUntilChanged
import androidx.preference.PreferenceManager
import com.jehutyno.yomikata.model.Quiz
import com.jehutyno.yomikata.model.StatAction
import com.jehutyno.yomikata.model.StatResult
import com.jehutyno.yomikata.presenters.WordCountInterface
import com.jehutyno.yomikata.repository.QuizRepository
import com.jehutyno.yomikata.repository.StatsRepository
import com.jehutyno.yomikata.util.Categories
import com.jehutyno.yomikata.util.Prefs
import com.jehutyno.yomikata.util.QuizType
import com.jehutyno.yomikata.util.toQuizType
import kotlinx.coroutines.flow.first
import mu.KLogging
import java.util.Calendar
import java.util.StringTokenizer


/**
 * Created by valentin on 29/09/2016.
 */
class QuizzesPresenter(
    private val context: Context,
    private val quizRepository: QuizRepository,
    private val statsRepository: StatsRepository,
    wordCountInterface: WordCountInterface,
    category: Int) : QuizzesContract.Presenter, WordCountInterface by wordCountInterface {

    companion object : KLogging()


    private var _selectedTypes = MutableLiveData<ArrayList<QuizType>>()
    /** the quizTypes that are selected by the user */
    override val selectedTypes: LiveData<ArrayList<QuizType>>
        get() = _selectedTypes

    // define LiveData
    // from Room
    override val quizList : LiveData<List<Quiz>> = quizRepository.getQuiz(category)
                                                                 .asLiveData().distinctUntilChanged()

    override fun start() {
        Log.i("YomikataZK", "Home Presenter start")
    }

    override suspend fun createQuiz(quizName: String) {
        quizRepository.saveQuiz(quizName, Categories.CATEGORY_SELECTIONS)
    }

    override suspend fun updateQuizName(quizId: Long, quizName: String) {
        quizRepository.updateQuizName(quizId, quizName)
    }

    override suspend fun updateQuizCheck(id: Long, checked: Boolean) {
        quizRepository.updateQuizSelected(id, checked)
    }

    override suspend fun deleteQuiz(quizId: Long) {
        quizRepository.deleteQuiz(quizId)
    }

    override suspend fun countQuiz(ids: LongArray): Int {
        return quizRepository.countWordsForQuizzes(ids).first()
    }

    override fun initQuizTypes() {
        val types = getQuizTypeArrayFromPrefs(Prefs.SELECTED_QUIZ_TYPES.pref, QuizType.TYPE_AUTO)
        _selectedTypes.value = types
    }

    @Synchronized
    private fun switchOthers(type: QuizType) {
<<<<<<< HEAD
        val newSelectedTypes = selectedTypes.value!!
=======
        val newSelectedTypes = ArrayList(selectedTypes.value!!) // makes copy
>>>>>>> 33ac98c6
        selectedTypes.value!!.also { types ->
            if (!types.contains(type)) {
                if (types.contains(QuizType.TYPE_AUTO)) {
                    // auto cannot be selected simultaneously with other types -> unselect it
                    newSelectedTypes.remove(QuizType.TYPE_AUTO)
                }
                newSelectedTypes.add(type)
            } else {
                newSelectedTypes.remove(type)
                if (newSelectedTypes.size == 0) {
                    // if no types are selected -> automatically select the auto type
<<<<<<< HEAD
=======
                    saveQuizTypeArrayInPrefs(Prefs.WAS_SELECTED_QUIZ_TYPES.pref, types)
>>>>>>> 33ac98c6
                    newSelectedTypes.add(QuizType.TYPE_AUTO)
                }
            }
        }
        _selectedTypes.value = newSelectedTypes
    }

    @Synchronized
    private fun switchAuto() {
        val newSelectedTypes =
            selectedTypes.value!!.let { types ->
                if (types.contains(QuizType.TYPE_AUTO)) {
                    // if auto is unselected -> get saved selection from preferences
                    getQuizTypeArrayFromPrefs(Prefs.WAS_SELECTED_QUIZ_TYPES.pref, QuizType.TYPE_PRONUNCIATION)
                } else {
<<<<<<< HEAD
=======
                    // if auto is selected -> save the current preferences to be restored later
                    saveQuizTypeArrayInPrefs(Prefs.WAS_SELECTED_QUIZ_TYPES.pref, types)
>>>>>>> 33ac98c6
                    arrayListOf(QuizType.TYPE_AUTO)
                }
            }
        _selectedTypes.value = newSelectedTypes
    }

    override fun quizTypeSwitch(quizType: QuizType) {
        if (quizType == QuizType.TYPE_AUTO) {
            switchAuto()
        } else {
            switchOthers(quizType)
        }
        // save new selection in preferences
        saveQuizTypeArrayInPrefs(Prefs.SELECTED_QUIZ_TYPES.pref, selectedTypes.value!!)
    }

    private fun getQuizTypeArrayFromPrefs(key: String, default: QuizType): ArrayList<QuizType> {
        val pref = PreferenceManager.getDefaultSharedPreferences(context)
        val savedString = pref.getString(key, "")
        val savedList = ArrayList<Int>(5)
        if (savedString == "") {
            savedList.add(default.type)
        } else {
            val st = StringTokenizer(savedString, ",")
            for (i in 0 until st.countTokens()) {
                savedList.add(Integer.parseInt(st.nextToken()))
            }
        }

        return savedList.map { it.toQuizType() } as ArrayList<QuizType>
    }

    private fun saveQuizTypeArrayInPrefs(key: String, types: ArrayList<QuizType>) {
        val list = types.map { it.type }
        val str = StringBuilder()
        list.forEach {
            str.append(it).append(",")
        }
        val pref = PreferenceManager.getDefaultSharedPreferences(context)
        pref.edit().putString(key, str.toString()).apply()
    }

    /**
     * On launch quiz click
     *
     * Call this when a new quiz is launched to update the database stat entries, and the latest
     * category preferences.
     *
     * @param category Category of quiz that is being launched
     */
    override suspend fun onLaunchQuizClick(category: Int) {
        statsRepository.addStatEntry(StatAction.LAUNCH_QUIZ_FROM_CATEGORY, category.toLong(), Calendar.getInstance().timeInMillis, StatResult.OTHER)
        val pref = PreferenceManager.getDefaultSharedPreferences(context)
        val cat1 = pref.getInt(Prefs.LATEST_CATEGORY_1.pref, -1)

        if (category != cat1) {
            pref.edit().putInt(Prefs.LATEST_CATEGORY_2.pref, cat1).apply()
            pref.edit().putInt(Prefs.LATEST_CATEGORY_1.pref, category).apply()
        }
    }

    override fun getSelectedTypes(): ArrayList<QuizType> {
        return selectedTypes.value!!
    }
}<|MERGE_RESOLUTION|>--- conflicted
+++ resolved
@@ -77,11 +77,7 @@
 
     @Synchronized
     private fun switchOthers(type: QuizType) {
-<<<<<<< HEAD
-        val newSelectedTypes = selectedTypes.value!!
-=======
         val newSelectedTypes = ArrayList(selectedTypes.value!!) // makes copy
->>>>>>> 33ac98c6
         selectedTypes.value!!.also { types ->
             if (!types.contains(type)) {
                 if (types.contains(QuizType.TYPE_AUTO)) {
@@ -93,10 +89,7 @@
                 newSelectedTypes.remove(type)
                 if (newSelectedTypes.size == 0) {
                     // if no types are selected -> automatically select the auto type
-<<<<<<< HEAD
-=======
                     saveQuizTypeArrayInPrefs(Prefs.WAS_SELECTED_QUIZ_TYPES.pref, types)
->>>>>>> 33ac98c6
                     newSelectedTypes.add(QuizType.TYPE_AUTO)
                 }
             }
@@ -112,11 +105,8 @@
                     // if auto is unselected -> get saved selection from preferences
                     getQuizTypeArrayFromPrefs(Prefs.WAS_SELECTED_QUIZ_TYPES.pref, QuizType.TYPE_PRONUNCIATION)
                 } else {
-<<<<<<< HEAD
-=======
                     // if auto is selected -> save the current preferences to be restored later
                     saveQuizTypeArrayInPrefs(Prefs.WAS_SELECTED_QUIZ_TYPES.pref, types)
->>>>>>> 33ac98c6
                     arrayListOf(QuizType.TYPE_AUTO)
                 }
             }
