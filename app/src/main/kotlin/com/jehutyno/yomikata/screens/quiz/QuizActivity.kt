package com.jehutyno.yomikata.screens.quiz

import android.content.Context
import android.content.pm.ActivityInfo
import android.os.Build
import android.os.Bundle
import android.view.KeyEvent
import android.view.MenuItem
import android.window.OnBackInvokedDispatcher
import androidx.activity.addCallback
import androidx.appcompat.app.AppCompatActivity
import androidx.appcompat.app.AppCompatDelegate
import androidx.lifecycle.lifecycleScope
import androidx.preference.PreferenceManager
import com.jehutyno.yomikata.R
import com.jehutyno.yomikata.util.Extras
import com.jehutyno.yomikata.util.Level
import com.jehutyno.yomikata.util.Prefs
import com.jehutyno.yomikata.util.QuizStrategy
import com.jehutyno.yomikata.util.QuizType
import com.jehutyno.yomikata.util.addOrReplaceFragment
import com.jehutyno.yomikata.util.getParcelableArrayListExtraHelper
import com.jehutyno.yomikata.util.getParcelableArrayListHelper
import com.jehutyno.yomikata.util.getSerializableExtraHelper
import com.jehutyno.yomikata.util.getSerializableHelper
import io.github.inflationx.viewpump.ViewPumpContextWrapper
import mu.KLogging
import org.kodein.di.DI
import org.kodein.di.DIAware
import org.kodein.di.android.di
import org.kodein.di.bind
import org.kodein.di.factory
import org.kodein.di.instance
import splitties.alertdialog.appcompat.alertDialog
import splitties.alertdialog.appcompat.cancelButton
import splitties.alertdialog.appcompat.okButton
import splitties.alertdialog.appcompat.titleResource
import java.util.Random


class QuizActivity : AppCompatActivity(), DIAware {

    companion object : KLogging()

    // kodein
    override val di by di()
    private val subDI by DI.lazy {
        extend(di)
        bind<QuizContract.Presenter>() with factory {
            view: QuizContract.View ->
            QuizPresenter (
                instance(), instance(), instance(), instance(), view,
<<<<<<< HEAD
                quizIds, quizStrategy, level, quizTypes,
=======
                quizIds, quizStrategy, level, quizTypes, Random(),
>>>>>>> 33ac98c6
                instance(arg = lifecycleScope), instance(), lifecycleScope
            )
        }
    }

    private lateinit var quizFragment: QuizFragment

    private lateinit var quizIds: LongArray
    private lateinit var quizStrategy: QuizStrategy
    private var level: Level? = null
    private lateinit var quizTypes: ArrayList<QuizType>

    override fun attachBaseContext(newBase: Context) {
        super.attachBaseContext(ViewPumpContextWrapper.wrap(newBase))
    }

    override fun onCreate(savedInstanceState: Bundle?) {
        super.onCreate(savedInstanceState)
        val pref = PreferenceManager.getDefaultSharedPreferences(this)
        AppCompatDelegate.setDefaultNightMode(pref.getInt(Prefs.DAY_NIGHT_MODE.pref, AppCompatDelegate.MODE_NIGHT_YES))
        setContentView(R.layout.activity_quiz)
        if(resources.getBoolean(R.bool.portrait_only)){
            requestedOrientation = ActivityInfo.SCREEN_ORIENTATION_PORTRAIT
        }

        setSupportActionBar(findViewById(R.id.toolbar))
        supportActionBar?.apply {
            setHomeAsUpIndicator(R.drawable.ic_clear_orange_24dp)
            setDisplayHomeAsUpEnabled(true)
            title = intent.getStringExtra(Extras.EXTRA_QUIZ_TITLE)
        }

        if (savedInstanceState != null) {
            //Restore the fragment's instance
            quizFragment = supportFragmentManager.getFragment(savedInstanceState, "quizFragment") as QuizFragment
            quizIds = savedInstanceState.getLongArray("quiz_ids")?: longArrayOf()

            quizStrategy = savedInstanceState.getSerializableHelper("quiz_strategy", QuizStrategy::class.java)!!
            level = savedInstanceState.getSerializableHelper("level", Level::class.java)

            quizTypes = savedInstanceState.getParcelableArrayListHelper("quiz_types", QuizType::class.java)?: arrayListOf()
        } else {
            quizIds = intent.getLongArrayExtra(Extras.EXTRA_QUIZ_IDS) ?: longArrayOf()

            quizStrategy = intent.getSerializableExtraHelper(Extras.EXTRA_QUIZ_STRATEGY, QuizStrategy::class.java)!!

            level = intent.getSerializableExtraHelper(Extras.EXTRA_LEVEL, Level::class.java)

            quizTypes = intent.getParcelableArrayListExtraHelper(Extras.EXTRA_QUIZ_TYPES, QuizType::class.java) ?: arrayListOf()

            val bundle = Bundle()
            bundle.putLongArray(Extras.EXTRA_QUIZ_IDS, quizIds)
            bundle.putSerializable(Extras.EXTRA_QUIZ_STRATEGY, quizStrategy)
            bundle.putParcelableArrayList(Extras.EXTRA_QUIZ_TYPES, quizTypes)

            quizFragment = QuizFragment(subDI)
            quizFragment.arguments = bundle
        }
        addOrReplaceFragment(R.id.container_content, quizFragment)

        fun askToQuitSession() {
            alertDialog(getString(R.string.quit_quiz)) {
                okButton { finish() }
                cancelButton()
                setOnKeyListener { _, keyCode, _ ->
                    if (keyCode == KeyEvent.KEYCODE_BACK)
                        finish()
                    true
                }
            }.show()
        }

        // set back button: ask if user wants to quit out of session
        if (Build.VERSION.SDK_INT >= Build.VERSION_CODES.TIRAMISU) {
            onBackInvokedDispatcher.registerOnBackInvokedCallback(
                    OnBackInvokedDispatcher.PRIORITY_DEFAULT
            ) {
                askToQuitSession()
            }
        } else {
            onBackPressedDispatcher.addCallback(this /* lifecycle owner */) {
                askToQuitSession()
            }
        }

    }

    override fun onSaveInstanceState(outState: Bundle) {
        super.onSaveInstanceState(outState)

        //Save the fragment's instance
        supportFragmentManager.putFragment(outState, "quizFragment", quizFragment)
        outState.putLongArray("quiz_ids", quizIds)
        outState.putSerializable("quiz_strategy", quizStrategy)
        outState.putSerializable("level", level)
        outState.putParcelableArrayList("quiz_types", quizTypes)
    }

    override fun onOptionsItemSelected(item: MenuItem): Boolean {
        when (item.itemId) {
            android.R.id.home -> {
                alertDialog {
                    titleResource = R.string.quit_quiz
                    okButton { finish() }
                    cancelButton()
                }.show()
                return true
            }
        }
        return super.onOptionsItemSelected(item)
    }

}<|MERGE_RESOLUTION|>--- conflicted
+++ resolved
@@ -50,11 +50,7 @@
             view: QuizContract.View ->
             QuizPresenter (
                 instance(), instance(), instance(), instance(), view,
-<<<<<<< HEAD
-                quizIds, quizStrategy, level, quizTypes,
-=======
                 quizIds, quizStrategy, level, quizTypes, Random(),
->>>>>>> 33ac98c6
                 instance(arg = lifecycleScope), instance(), lifecycleScope
             )
         }
