--- conflicted
+++ resolved
@@ -23,10 +23,7 @@
 import com.jehutyno.yomikata.util.QuizStrategy
 import com.jehutyno.yomikata.util.QuizType
 import com.jehutyno.yomikata.util.addPoints
-<<<<<<< HEAD
 import com.jehutyno.yomikata.util.cleanForQCM
-=======
->>>>>>> 33ac98c6
 import com.jehutyno.yomikata.util.getCategoryLevel
 import com.jehutyno.yomikata.util.getLevelFromPoints
 import com.jehutyno.yomikata.util.getParcelableArrayListHelper
@@ -52,11 +49,7 @@
     private val sentenceRepository: SentenceRepository, private val statsRepository: StatsRepository,
     private val quizView: QuizContract.View, private val quizIds: LongArray,
     private val strategy: QuizStrategy, level: Level?,
-<<<<<<< HEAD
-    private val quizTypes: ArrayList<QuizType>,
-=======
     private val quizTypes: ArrayList<QuizType>, private val rng: Random,
->>>>>>> 33ac98c6
     selectionsInterface: SelectionsInterface,
     wordInQuizInterface: WordInQuizInterface,
     coroutineScope: CoroutineScope) : QuizContract.Presenter,
